--- conflicted
+++ resolved
@@ -184,10 +184,7 @@
      'console_scripts': [
          'devflow-version=devflow.versioning:main',
          'devflow-bump-version=devflow.versioning:bump_version_main',
-<<<<<<< HEAD
-=======
          'devflow-update-version=devflow.versioning:update_version',
->>>>>>> 6c7015d8
          'devflow-autopkg=devflow.autopkg:main',
          ],
       },
