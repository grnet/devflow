# Copyright 2012 GRNET S.A. All rights reserved.
#
# Redistribution and use in source and binary forms, with or
# without modification, are permitted provided that the following
# conditions are met:
#
#   1. Redistributions of source code must retain the above
#      copyright notice, this list of conditions and the following
#      disclaimer.
#
#   2. Redistributions in binary form must reproduce the above
#      copyright notice, this list of conditions and the following
#      disclaimer in the documentation and/or other materials
#      provided with the distribution.
#
# THIS SOFTWARE IS PROVIDED BY GRNET S.A. ``AS IS'' AND ANY EXPRESS
# OR IMPLIED WARRANTIES, INCLUDING, BUT NOT LIMITED TO, THE IMPLIED
# WARRANTIES OF MERCHANTABILITY AND FITNESS FOR A PARTICULAR
# PURPOSE ARE DISCLAIMED. IN NO EVENT SHALL GRNET S.A OR
# CONTRIBUTORS BE LIABLE FOR ANY DIRECT, INDIRECT, INCIDENTAL,
# SPECIAL, EXEMPLARY, OR CONSEQUENTIAL DAMAGES (INCLUDING, BUT NOT
# LIMITED TO, PROCUREMENT OF SUBSTITUTE GOODS OR SERVICES; LOSS OF
# USE, DATA, OR PROFITS; OR BUSINESS INTERRUPTION) HOWEVER CAUSED
# AND ON ANY THEORY OF LIABILITY, WHETHER IN CONTRACT, STRICT
# LIABILITY, OR TORT (INCLUDING NEGLIGENCE OR OTHERWISE) ARISING IN
# ANY WAY OUT OF THE USE OF THIS SOFTWARE, EVEN IF ADVISED OF THE
# POSSIBILITY OF SUCH DAMAGE.
#
# The views and conclusions contained in the software and
# documentation are those of the authors and should not be
# interpreted as representing official policies, either expressed
# or implied, of GRNET S.A.
#
import distribute_setup
distribute_setup.use_setuptools()

import os
import sys

from distutils.util import convert_path
from fnmatch import fnmatchcase
from setuptools import setup, find_packages

HERE = os.path.abspath(os.path.normpath(os.path.dirname(__file__)))
try:
    from devflow import versioning
    # use devflow to update the version file
    versioning.update_version('devflow', 'version', HERE)
except ImportError:
    version_fpath = os.path.join(HERE, 'devflow', 'version.py')
    sys.stdout.write("WARNING: Can not update version because `devflow` is"
                    " not installed. Please make sure to manually"
                    " update version file %s" % version_fpath)

from devflow.version import __version__

# Package info
VERSION = __version__
README = open(os.path.join(HERE, 'README')).read()
CHANGES = open(os.path.join(HERE, 'Changelog')).read()
SHORT_DESCRIPTION = 'A set of tools to ease versioning and use of git flow.'

PACKAGES_ROOT = '.'
PACKAGES = find_packages(PACKAGES_ROOT)

# Package meta
CLASSIFIERS = []

# Package requirements
INSTALL_REQUIRES = [
    'gitpython'
]

# Provided as an attribute, so you can append to these instead
# of replicating them:
standard_exclude = ["*.py", "*.pyc", "*$py.class", "*~", ".*", "*.bak"]
standard_exclude_directories = [".*", "CVS", "_darcs", "./build", "./dist",
                                "EGG-INFO", "*.egg-info"]

# (c) 2005 Ian Bicking and contributors; written for Paste (http://pythonpaste.org)
# Licensed under the MIT license: http://www.opensource.org/licenses/mit-license.php
# Note: you may want to copy this into your setup.py file verbatim, as
# you can't import this from another package, when you don't know if
# that package is installed yet.
def find_package_data(
    where=".",
    package="",
    exclude=standard_exclude,
    exclude_directories=standard_exclude_directories,
    only_in_packages=True,
    show_ignored=False):
    """
    Return a dictionary suitable for use in ``package_data``
    in a distutils ``setup.py`` file.

    The dictionary looks like::

        {"package": [files]}

    Where ``files`` is a list of all the files in that package that
    don"t match anything in ``exclude``.

    If ``only_in_packages`` is true, then top-level directories that
    are not packages won"t be included (but directories under packages
    will).

    Directories matching any pattern in ``exclude_directories`` will
    be ignored; by default directories with leading ``.``, ``CVS``,
    and ``_darcs`` will be ignored.

    If ``show_ignored`` is true, then all the files that aren"t
    included in package data are shown on stderr (for debugging
    purposes).

    Note patterns use wildcards, or can be exact paths (including
    leading ``./``), and all searching is case-insensitive.
    """
    out = {}
    stack = [(convert_path(where), "", package, only_in_packages)]
    while stack:
        where, prefix, package, only_in_packages = stack.pop(0)
        for name in os.listdir(where):
            fn = os.path.join(where, name)
            if os.path.isdir(fn):
                bad_name = False
                for pattern in exclude_directories:
                    if (fnmatchcase(name, pattern)
                        or fn.lower() == pattern.lower()):
                        bad_name = True
                        if show_ignored:
                            print >> sys.stderr, (
                                "Directory %s ignored by pattern %s"
                                % (fn, pattern))
                        break
                if bad_name:
                    continue
                if (os.path.isfile(os.path.join(fn, "__init__.py"))
                    and not prefix):
                    if not package:
                        new_package = name
                    else:
                        new_package = package + "." + name
                    stack.append((fn, "", new_package, False))
                else:
                    stack.append((fn, prefix + name + "/", package,
                                  only_in_packages))
            elif package or not only_in_packages:
                # is a file
                bad_name = False
                for pattern in exclude:
                    if (fnmatchcase(name, pattern)
                        or fn.lower() == pattern.lower()):
                        bad_name = True
                        if show_ignored:
                            print >> sys.stderr, (
                                "File %s ignored by pattern %s"
                                % (fn, pattern))
                        break
                if bad_name:
                    continue
                out.setdefault(package, []).append(prefix + name)
    return out

setup(
    name='devflow',
    version=VERSION,
    license='BSD',
    url='http://www.synnefo.ogr/',
    description=SHORT_DESCRIPTION,
    long_description=README + '\n\n' + CHANGES,
    classifiers=CLASSIFIERS,

<<<<<<< HEAD
    author='GRNET dev team',
    author_email='okeanos-dev@lists.grnet.gr',
    maintainer='GRNET dev team',
    maintainer_email='okeanos-dev@lists.grnet.gr',
=======
    author='Synnefo development team',
    author_email='synnefo-devel@googlegroups.com',
    maintainer='Synnefo development team',
    maintainer_email='synnefo-devel@googlegroups.com',
>>>>>>> e727d1ba

    packages=PACKAGES,
    package_dir={'': PACKAGES_ROOT},
    include_package_data=True,
    package_data=find_package_data('.'),
    zip_safe=False,

    install_requires=INSTALL_REQUIRES,

    entry_points={
     'console_scripts': [
         'devflow-version=devflow.versioning:main',
         'devflow-autopkg=devflow.autopkg:main',
         ],
      },
)<|MERGE_RESOLUTION|>--- conflicted
+++ resolved
@@ -170,17 +170,10 @@
     long_description=README + '\n\n' + CHANGES,
     classifiers=CLASSIFIERS,
 
-<<<<<<< HEAD
-    author='GRNET dev team',
-    author_email='okeanos-dev@lists.grnet.gr',
-    maintainer='GRNET dev team',
-    maintainer_email='okeanos-dev@lists.grnet.gr',
-=======
     author='Synnefo development team',
     author_email='synnefo-devel@googlegroups.com',
     maintainer='Synnefo development team',
     maintainer_email='synnefo-devel@googlegroups.com',
->>>>>>> e727d1ba
 
     packages=PACKAGES,
     package_dir={'': PACKAGES_ROOT},
