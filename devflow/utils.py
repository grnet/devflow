--- conflicted
+++ resolved
@@ -183,10 +183,8 @@
 
 
 def version_to_tag(version):
-<<<<<<< HEAD
     return version.replace("~", "")
-=======
-    return version.replace("~", "")
+
 
 def undebianize(branch):
     if branch == "debian":
@@ -194,5 +192,4 @@
     elif branch.startswith("debian-"):
         return branch.replace("debian-", "")
     else:
-        return branch
->>>>>>> 141a13f0
+        return branch