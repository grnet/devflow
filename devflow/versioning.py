--- conflicted
+++ resolved
@@ -453,19 +453,12 @@
            vcs_info=pprint.PrettyPrinter().pformat(dict(v._asdict())),
            user_info=user_info())
 
-<<<<<<< HEAD
-    module_file = file(module_filename, "w+")
-    module_file.write(content)
-    module_file.close()
-    return module_filename
-=======
     for pkg_name, pkg_info in config['packages'].items():
         version_filename = pkg_info['version_file']
         log.info("Updating version file '%s'" % version_filename)
         version_file = file(version_filename, "w+")
         version_file.write(content)
         version_file.close()
->>>>>>> fe07993a
 
 
 def bump_version_main():
