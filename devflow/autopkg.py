--- conflicted
+++ resolved
@@ -54,8 +54,6 @@
 
 AVAILABLE_MODES = ["release", "snapshot"]
 
-<<<<<<< HEAD
-=======
 branch_type = namedtuple("branch_type", ["default_debian_branch"])
 BRANCH_TYPES = {
     "feature": branch_type("debian-develop"),
@@ -64,7 +62,6 @@
     "master": branch_type("debian"),
     "hotfix": branch_type("debian")}
 
->>>>>>> e727d1ba
 
 def get_packages_to_build(toplevel_dir):
     conf_file = os.path.join(toplevel_dir, "autopkg.conf")
@@ -145,18 +142,6 @@
     print "Latest Reflog entry is %s" % reflog_hexsha
 
     branch = repo.head.reference.name
-<<<<<<< HEAD
-    if branch == "master":
-        debian_branch = "debian"
-    else:
-        debian_branch = "debian-" + branch
-
-    try:
-        repo.references[debian_branch]
-    except IndexError:
-        # Branch does not exist
-        repo.git.branch("--track", debian_branch, "origin/" + debian_branch)
-=======
     brnorm = versioning.normalize_branch_name(branch)
     btypestr = versioning.get_branch_type(brnorm)
 
@@ -175,7 +160,6 @@
     repo.git.branch("--track", debian_branch, origin_debian)
     print_green("Created branch '%s' to track '%s'" % (debian_branch,
                 origin_debian))
->>>>>>> e727d1ba
 
     repo.git.checkout(debian_branch)
     print_green("Changed to branch '%s'" % debian_branch)
@@ -184,13 +168,8 @@
     print_green("Merged branch '%s' into '%s'" % (brnorm, debian_branch))
 
     cd(repo_dir)
-<<<<<<< HEAD
-    python_version = get_python_version()
-    debian_version = debian_version_from_python_version(python_version)
-=======
     python_version = versioning.get_python_version()
     debian_version = versioning.debian_version_from_python_version(python_version)
->>>>>>> e727d1ba
     print_green("The new debian version will be: '%s'" % debian_version)
 
     dch = git_dch("--debian-branch=%s" % debian_branch,
@@ -211,11 +190,7 @@
         python_tag = python_version
         debian_tag = "debian/" + python_tag
         repo.git.tag(debian_tag)
-<<<<<<< HEAD
-        repo.git.tag(python_tag, branch)
-=======
         repo.git.tag(python_tag, brnorm)
->>>>>>> e727d1ba
 
     for package in packages:
         # python setup.py should run in its directory
@@ -251,11 +226,7 @@
 
     if mode == "release":
         TAG_MSG = "Tagged branch %s with tag %s\n"
-<<<<<<< HEAD
-        print_green(TAG_MSG % (branch, python_tag))
-=======
         print_green(TAG_MSG % (brnorm, python_tag))
->>>>>>> e727d1ba
         print_green(TAG_MSG % (debian_branch, debian_tag))
 
         UPDATE_MSG = "To update repository %s, go to %s, and run the"\
