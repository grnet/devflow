--- conflicted
+++ resolved
@@ -234,18 +234,7 @@
     print_green("Successfully ran '%s'" % " ".join(dch.cmd))
 
     if mode == "release":
-<<<<<<< HEAD
-        # Commit changelog and update tag branches
-        os.system("vim debian/changelog")
-        repo.git.add("debian/changelog")
-        repo.git.commit("-s", "-a", m="Bump new upstream version")
-        python_tag = python_version
-        debian_tag = "debian/" + python_tag
-        repo.git.tag(debian_tag)
-        repo.git.tag(python_tag, brnorm)
-=======
         call("vim debian/changelog")
->>>>>>> 6c7015d8
     else:
         f = open("debian/changelog", 'r+')
         lines = f.readlines()
